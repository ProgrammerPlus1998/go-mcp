package client

import (
	"context"
	"encoding/json"
	"fmt"

	"go-mcp/pkg"
	"go-mcp/protocol"
)

<<<<<<< HEAD
func (client *Client) handleRequestWithPing(ctx context.Context, rawParams json.RawMessage) (protocol.ClientResponse, error) {
	return nil, nil
}

func (client *Client) handleRequestWithListRoots(ctx context.Context, rawParams json.RawMessage) (protocol.ClientResponse, error) {
	return nil, nil
}

func (client *Client) handleRequestWithCreateMessagesSampling(ctx context.Context, rawParams json.RawMessage) (protocol.ClientResponse, error) {
	return nil, nil
=======
func (client *Client) handleRequestWithPing() (*protocol.PingResult, error) {
	return protocol.NewPingResponse(), nil
}

func (client *Client) handleRequestWithListRoots(ctx context.Context, rawParams json.RawMessage) (*protocol.ListRootsResult, error) {
	request := &protocol.ListRootsRequest{}
	if err := parse(rawParams, request); err != nil {
		return nil, err
	}
	return client.listRootsHandler(ctx, request)
}

func (client *Client) handleRequestWithCreateMessagesSampling(ctx context.Context, rawParams json.RawMessage) (*protocol.CreateMessageResult, error) {
	request := &protocol.CreateMessageRequest{}
	if err := parse(rawParams, request); err != nil {
		return nil, err
	}
	return client.createMessagesSampleHandler(ctx, request)
>>>>>>> b7e62cd3
}

func (client *Client) handleNotifyWithCancelled(ctx context.Context, rawParams json.RawMessage) error {
	param := &protocol.CancelledNotification{}
	if err := parse(rawParams, param); err != nil {
		return err
	}
	return client.cancelledNotifyHandler(ctx, param)
}

func parse(rawParams json.RawMessage, request interface{}) error {
	if err := pkg.JsonUnmarshal(rawParams, &request); err != nil {
		return fmt.Errorf("JsonUnmarshal: rawParams=%s, err=%w", rawParams, err)
	}
<<<<<<< HEAD
	handler(ctx, notify.RawParams)
=======
>>>>>>> b7e62cd3
	return nil
}<|MERGE_RESOLUTION|>--- conflicted
+++ resolved
@@ -9,18 +9,6 @@
 	"go-mcp/protocol"
 )
 
-<<<<<<< HEAD
-func (client *Client) handleRequestWithPing(ctx context.Context, rawParams json.RawMessage) (protocol.ClientResponse, error) {
-	return nil, nil
-}
-
-func (client *Client) handleRequestWithListRoots(ctx context.Context, rawParams json.RawMessage) (protocol.ClientResponse, error) {
-	return nil, nil
-}
-
-func (client *Client) handleRequestWithCreateMessagesSampling(ctx context.Context, rawParams json.RawMessage) (protocol.ClientResponse, error) {
-	return nil, nil
-=======
 func (client *Client) handleRequestWithPing() (*protocol.PingResult, error) {
 	return protocol.NewPingResponse(), nil
 }
@@ -39,7 +27,6 @@
 		return nil, err
 	}
 	return client.createMessagesSampleHandler(ctx, request)
->>>>>>> b7e62cd3
 }
 
 func (client *Client) handleNotifyWithCancelled(ctx context.Context, rawParams json.RawMessage) error {
@@ -54,9 +41,5 @@
 	if err := pkg.JsonUnmarshal(rawParams, &request); err != nil {
 		return fmt.Errorf("JsonUnmarshal: rawParams=%s, err=%w", rawParams, err)
 	}
-<<<<<<< HEAD
-	handler(ctx, notify.RawParams)
-=======
->>>>>>> b7e62cd3
 	return nil
 }