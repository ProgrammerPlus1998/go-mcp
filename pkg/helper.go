package pkg

import (
	"context"
	"log"
	"runtime/debug"
	"unsafe"
)

func Recover() {
	if r := recover(); r != nil {
		log.Printf("panic: %v\nstack: %s", r, debug.Stack())
	}
}

<<<<<<< HEAD
func SafeRunGo(ctx context.Context, f func()) {
	defer func(ctx context.Context) {
		if r := recover(); r != nil {
			log.Println("Recovered in f", r, string(debug.Stack()))
		}
	}(ctx)

	f()
=======
func RecoverWithFunc(f func(r any)) {
	if r := recover(); r != nil {
		f(r)
		log.Printf("panic: %v\nstack: %s", r, debug.Stack())
	}
}

func B2S(b []byte) string {
	return *(*string)(unsafe.Pointer(&b))
>>>>>>> 733d48d7
}<|MERGE_RESOLUTION|>--- conflicted
+++ resolved
@@ -13,7 +13,6 @@
 	}
 }
 
-<<<<<<< HEAD
 func SafeRunGo(ctx context.Context, f func()) {
 	defer func(ctx context.Context) {
 		if r := recover(); r != nil {
@@ -22,7 +21,8 @@
 	}(ctx)
 
 	f()
-=======
+}
+
 func RecoverWithFunc(f func(r any)) {
 	if r := recover(); r != nil {
 		f(r)
@@ -32,5 +32,4 @@
 
 func B2S(b []byte) string {
 	return *(*string)(unsafe.Pointer(&b))
->>>>>>> 733d48d7
 }