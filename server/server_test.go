package server

import (
	"bufio"
	"bytes"
	"context"
	"encoding/json"
	"fmt"
	"io"
	"reflect"
	"testing"
	"time"

	"github.com/google/uuid"

	"github.com/ThinkInAIXYZ/go-mcp/pkg"
	"github.com/ThinkInAIXYZ/go-mcp/protocol"
	"github.com/ThinkInAIXYZ/go-mcp/transport"
)

type currentTimeReq struct {
	Timezone string `json:"timezone" description:"current time timezone"`
}

func TestServerHandle(t *testing.T) {
	reader1, writer1 := io.Pipe()
	reader2, writer2 := io.Pipe()

	var (
		in = struct {
			reader io.ReadCloser
			writer io.WriteCloser
		}{
			reader: reader1,
			writer: writer1,
		}

		out = struct {
			reader io.ReadCloser
			writer io.WriteCloser
		}{
			reader: reader2,
			writer: writer2,
		}

		outScan = bufio.NewScanner(out.reader)
	)

	server, err := NewServer(
		transport.NewMockServerTransport(in.reader, out.writer),
		WithServerInfo(protocol.Implementation{
			Name:    "ExampleServer",
			Version: "1.0.0",
		}))
	if err != nil {
		t.Fatalf("NewServer: %+v", err)
	}

	// add tool
	testTool, err := protocol.NewTool("test_tool", "test_tool", currentTimeReq{})
	if err != nil {
		t.Fatalf("NewTool: %+v", err)
		return
	}

	testToolCallContent := protocol.TextContent{
		Type: "text",
		Text: "pong",
	}
	server.RegisterTool(testTool, func(_ context.Context, _ *protocol.CallToolRequest) (*protocol.CallToolResult, error) {
		return &protocol.CallToolResult{
			Content: []protocol.Content{&testToolCallContent},
		}, nil
	})

	// add prompt
	testPrompt := &protocol.Prompt{
		Name:        "test_prompt",
		Description: "test_prompt_description",
		Arguments: []*protocol.PromptArgument{
			{
				Name:        "params1",
				Description: "params1's description",
				Required:    true,
			},
		},
	}
	testPromptGetResponse := &protocol.GetPromptResult{
		Description: "test_prompt_description",
	}
	server.RegisterPrompt(testPrompt, func(context.Context, *protocol.GetPromptRequest) (*protocol.GetPromptResult, error) {
		return testPromptGetResponse, nil
	})

	// add resource
	testResource := &protocol.Resource{
		URI:      "file:///test.txt",
		Name:     "test.txt",
		MimeType: "text/plain-txt",
	}
	testResourceContent := &protocol.TextResourceContents{
		URI:      testResource.URI,
		MimeType: testResource.MimeType,
		Text:     "test",
	}
	server.RegisterResource(testResource, func(context.Context, *protocol.ReadResourceRequest) (*protocol.ReadResourceResult, error) {
		return &protocol.ReadResourceResult{
			Contents: []protocol.ResourceContents{
				testResourceContent,
			},
		}, nil
	})

	// add resource template
	testResourceTemplate := &protocol.ResourceTemplate{
		URITemplate: "file:///{path}",
		Name:        "test",
	}
	if err := server.RegisterResourceTemplate(testResourceTemplate, func(context.Context, *protocol.ReadResourceRequest) (*protocol.ReadResourceResult, error) {
		return &protocol.ReadResourceResult{
			Contents: []protocol.ResourceContents{
				testResourceContent,
			},
		}, nil
	}); err != nil {
		t.Fatalf("RegisterResourceTemplate: %+v", err)
		return
	}

	go func() {
		if err := server.Run(); err != nil {
			t.Errorf("server start: %+v", err)
		}
	}()

	testServerInit(t, server, in.writer, outScan)

	tests := []struct {
		name             string
		method           protocol.Method
		request          protocol.ClientRequest
		expectedResponse protocol.ServerResponse
	}{
		{
			name:             "test_list_tool",
			method:           protocol.ToolsList,
			request:          protocol.ListToolsRequest{},
			expectedResponse: protocol.ListToolsResult{Tools: []*protocol.Tool{testTool}},
		},
		{
			name:   "test_call_tool",
			method: protocol.ToolsCall,
			request: protocol.CallToolRequest{
				Name: testTool.Name,
			},
			expectedResponse: protocol.CallToolResult{
				Content: []protocol.Content{
					&testToolCallContent,
				},
			},
		},
		{
			name:             "test_ping",
			method:           protocol.Ping,
			request:          protocol.PingRequest{},
			expectedResponse: protocol.PingResult{},
		},
		{
			name:    "test_list_prompt",
			method:  protocol.PromptsList,
			request: protocol.ListPromptsRequest{},
			expectedResponse: protocol.ListPromptsResult{
				Prompts: []*protocol.Prompt{testPrompt},
			},
		},
		{
			name:   "test_get_prompt",
			method: protocol.PromptsGet,
			request: protocol.GetPromptRequest{
				Name: testPrompt.Name,
			},
			expectedResponse: testPromptGetResponse,
		},
		{
			name:    "test_list_resource",
			method:  protocol.ResourcesList,
			request: protocol.ListResourcesRequest{},
			expectedResponse: protocol.ListResourcesResult{
				Resources: []*protocol.Resource{testResource},
			},
		},
		{
			name:   "test_read_resource",
			method: protocol.ResourcesRead,
			request: protocol.ReadResourceRequest{
				URI: testResource.URI,
			},
			expectedResponse: protocol.ReadResourceResult{
				Contents: []protocol.ResourceContents{testResourceContent},
			},
		},
		{
			name:    "test_list_resource_template",
			method:  protocol.ResourceListTemplates,
			request: protocol.ListResourceTemplatesRequest{},
			expectedResponse: protocol.ListResourceTemplatesResult{
				ResourceTemplates: []*protocol.ResourceTemplate{testResourceTemplate},
			},
		},
		{
			name:   "test_resource_subscribe",
			method: protocol.ResourcesSubscribe,
			request: protocol.SubscribeRequest{
				URI: testResource.URI,
			},
			expectedResponse: protocol.SubscribeResult{},
		},
		{
			name:   "test_resource_unsubscribe",
			method: protocol.ResourcesUnsubscribe,
			request: protocol.UnsubscribeRequest{
				URI: testResource.URI,
			},
			expectedResponse: protocol.UnsubscribeResult{},
		},
	}

	for _, tt := range tests {
		t.Run(tt.name, func(t *testing.T) {
			uuid, _ := uuid.NewUUID()
			req := protocol.NewJSONRPCRequest(uuid, tt.method, tt.request)
			reqBytes, err := json.Marshal(req)
			if err != nil {
				t.Fatalf("json Marshal: %+v", err)
			}
			if _, err = in.writer.Write(append(reqBytes, "\n"...)); err != nil {
				t.Fatalf("in Write: %+v", err)
			}

			var respBytes []byte
			if outScan.Scan() {
				respBytes = outScan.Bytes()
				if outScan.Err() != nil {
					t.Fatalf("outScan: %+v", err)
				}
			}

			var respMap map[string]interface{}
			if err = pkg.JSONUnmarshal(respBytes, &respMap); err != nil {
				t.Fatal(err)
			}

			expectedResp := protocol.NewJSONRPCSuccessResponse(uuid, tt.expectedResponse)
			expectedRespBytes, err := json.Marshal(expectedResp)
			if err != nil {
				t.Fatalf("json Marshal: %+v", err)
			}
			var expectedRespMap map[string]interface{}
			if err := pkg.JSONUnmarshal(expectedRespBytes, &expectedRespMap); err != nil {
				t.Fatal(err)
			}

			if !reflect.DeepEqual(respMap, expectedRespMap) {
				t.Fatalf("response not as expected.\ngot  = %v\nwant = %v", respMap, expectedRespMap)
			}
		})
	}
}

func TestServerNotify(t *testing.T) {
	reader1, writer1 := io.Pipe()
	reader2, writer2 := io.Pipe()

	var (
		in = struct {
			reader io.ReadCloser
			writer io.WriteCloser
		}{
			reader: reader1,
			writer: writer1,
		}

		out = struct {
			reader io.ReadCloser
			writer io.WriteCloser
		}{
			reader: reader2,
			writer: writer2,
		}

		outScan = bufio.NewScanner(out.reader)
	)

	server, err := NewServer(
		transport.NewMockServerTransport(in.reader, out.writer),
		WithServerInfo(protocol.Implementation{
			Name:    "ExampleServer",
			Version: "1.0.0",
		}))
	if err != nil {
		t.Fatalf("NewServer: %+v", err)
	}

	// add tool
	testTool, err := protocol.NewTool("test_tool", "test_tool", currentTimeReq{})
	if err != nil {
		t.Fatalf("NewTool: %+v", err)
		return
	}

	testToolCallContent := protocol.TextContent{
		Type: "text",
		Text: "pong",
	}

	// add prompt
	testPrompt := &protocol.Prompt{
		Name:        "test_prompt",
		Description: "test_prompt_description",
		Arguments: []*protocol.PromptArgument{
			{
				Name:        "params1",
				Description: "params1's description",
				Required:    true,
			},
		},
	}
	testPromptGetResponse := &protocol.GetPromptResult{
		Description: "test_prompt_description",
	}

	// add resource
	testResource := &protocol.Resource{
		URI:      "file:///test.txt",
		Name:     "test.txt",
		MimeType: "text/plain-txt",
	}
	testResourceContent := &protocol.TextResourceContents{
		URI:      testResource.URI,
		MimeType: testResource.MimeType,
		Text:     "test",
	}

	// add resource template
	testResourceTemplate := &protocol.ResourceTemplate{
		URITemplate: "file:///{path}",
		Name:        "test",
	}

	go func() {
		if err := server.Run(); err != nil {
			t.Errorf("server start: %+v", err)
		}
	}()

	testServerInit(t, server, in.writer, outScan)

	tests := []struct {
		name           string
		method         protocol.Method
		f              func()
		expectedNotify protocol.ServerResponse
	}{
		{
			name:   "test_tools_changed_notify",
			method: protocol.NotificationToolsListChanged,
			f: func() {
				server.RegisterTool(testTool, func(context.Context, *protocol.CallToolRequest) (*protocol.CallToolResult, error) {
					return &protocol.CallToolResult{
						Content: []protocol.Content{&testToolCallContent},
					}, nil
				})
			},
			expectedNotify: protocol.NewToolListChangedNotification(),
		},
		{
			name:   "test_prompts_changed_notify",
			method: protocol.NotificationPromptsListChanged,
			f: func() {
				server.RegisterPrompt(testPrompt, func(context.Context, *protocol.GetPromptRequest) (*protocol.GetPromptResult, error) {
					return testPromptGetResponse, nil
				})
			},
			expectedNotify: protocol.NewPromptListChangedNotification(),
		},
		{
			name:   "test_resources_changed_notify",
			method: protocol.NotificationResourcesListChanged,
			f: func() {
				server.RegisterResource(testResource, func(context.Context, *protocol.ReadResourceRequest) (*protocol.ReadResourceResult, error) {
					return &protocol.ReadResourceResult{
						Contents: []protocol.ResourceContents{
							testResourceContent,
						},
					}, nil
				})
			},
			expectedNotify: protocol.NewResourceListChangedNotification(),
		},
		{
			name:   "test_resources_template_changed_notify",
			method: protocol.NotificationResourcesListChanged,
			f: func() {
				if err := server.RegisterResourceTemplate(testResourceTemplate, func(context.Context, *protocol.ReadResourceRequest) (*protocol.ReadResourceResult, error) {
					return &protocol.ReadResourceResult{
						Contents: []protocol.ResourceContents{
							testResourceContent,
						},
					}, nil
				}); err != nil {
					t.Fatalf("RegisterResourceTemplate: %+v", err)
					return
				}
			},
			expectedNotify: protocol.NewResourceListChangedNotification(),
		},
	}

	for _, tt := range tests {
		t.Run(tt.name, func(t *testing.T) {
			ch := make(chan struct{})

			go func() {
				var notifyBytes []byte
				if outScan.Scan() {
					notifyBytes = outScan.Bytes()
				}

				var notifyMap map[string]interface{}
				if err := pkg.JSONUnmarshal(notifyBytes, &notifyMap); err != nil {
					t.Error(err)
					return
				}

				expectedNotify := protocol.NewJSONRPCNotification(tt.method, tt.expectedNotify)
				expectedNotifyBytes, err := json.Marshal(expectedNotify)
				if err != nil {
					t.Errorf("json Marshal: %+v", err)
					return
				}
				var expectedNotifyMap map[string]interface{}
				if err := pkg.JSONUnmarshal(expectedNotifyBytes, &expectedNotifyMap); err != nil {
					t.Error(err)
					return
				}

				if !reflect.DeepEqual(notifyMap, expectedNotifyMap) {
					t.Errorf("response not as expected.\ngot  = %v\nwant = %v", notifyMap, expectedNotifyMap)
					return
				}
				ch <- struct{}{}
			}()

			tt.f()

			<-ch
		})
	}
}

func testServerInit(t *testing.T, server *Server, in io.Writer, outScan *bufio.Scanner) {
	uuid, _ := uuid.NewUUID()
	req := protocol.NewJSONRPCRequest(uuid, protocol.Initialize, protocol.InitializeRequest{ProtocolVersion: protocol.Version})
	reqBytes, err := json.Marshal(req)
	if err != nil {
		t.Fatalf("json Marshal: %+v", err)
	}
	if _, err = in.Write(append(reqBytes, "\n"...)); err != nil {
		t.Fatalf("in Write: %+v", err)
	}

	var respBytes []byte
	if outScan.Scan() {
		respBytes = outScan.Bytes()
		if outScan.Err() != nil {
			t.Fatalf("outScan: %+v", err)
		}
	}

	var respMap map[string]interface{}
	if err = pkg.JSONUnmarshal(respBytes, &respMap); err != nil {
		t.Fatal(err)
	}

	expectedResp := protocol.NewJSONRPCSuccessResponse(uuid, protocol.InitializeResult{
		ProtocolVersion: protocol.Version,
		Capabilities:    server.capabilities,
		ServerInfo:      server.serverInfo,
	})
	expectedRespBytes, err := json.Marshal(expectedResp)
	if err != nil {
		t.Fatalf("json Marshal: %+v", err)
	}
	var expectedRespMap map[string]interface{}
	if err = pkg.JSONUnmarshal(expectedRespBytes, &expectedRespMap); err != nil {
		t.Fatal(err)
	}

	if !reflect.DeepEqual(respMap, expectedRespMap) {
		t.Fatalf("response not as expected.\ngot  = %v\nwant = %v", respMap, expectedRespMap)
	}

	notify := protocol.NewJSONRPCNotification(protocol.NotificationInitialized, nil)
	notifyBytes, err := json.Marshal(notify)
	if err != nil {
		t.Fatalf("json Marshal: %+v", err)
	}
	if _, err := in.Write(append(notifyBytes, "\n"...)); err != nil {
		t.Fatalf("in Write: %+v", err)
	}
}

func TestServerHandleForPage(t *testing.T) {
	reader1, writer1 := io.Pipe()
	reader2, writer2 := io.Pipe()

	var (
		in = struct {
			reader io.ReadCloser
			writer io.WriteCloser
		}{
			reader: reader1,
			writer: writer1,
		}

		out = struct {
			reader io.ReadCloser
			writer io.WriteCloser
		}{
			reader: reader2,
			writer: writer2,
		}

		outScan = bufio.NewScanner(out.reader)
	)

	server, err := NewServer(
		transport.NewMockServerTransport(in.reader, out.writer),
		WithServerInfo(protocol.Implementation{
			Name:    "ExampleServer",
			Version: "1.0.0",
		}),
		WithPagination(5),
	)
	if err != nil {
		t.Fatalf("NewServer: %+v", err)
	}
	total := 10
	// add tool
	for i := 0; i < total; i++ {
		testTool, err := protocol.NewTool(fmt.Sprintf("test_tool_%d", i), fmt.Sprintf("test_tool_%d", i), currentTimeReq{})
		if err != nil {
			t.Fatalf("NewTool: %+v", err)
			return
		}

		testToolCallContent := &protocol.TextContent{
			Type: "text",
			Text: fmt.Sprintf("pong_%d", i),
		}
		server.RegisterTool(testTool, func(_ context.Context, _ *protocol.CallToolRequest) (*protocol.CallToolResult, error) {
			return &protocol.CallToolResult{
				Content: []protocol.Content{testToolCallContent},
			}, nil
		})
	}

	// add prompt
	for i := 0; i < total; i++ {
		testPrompt := &protocol.Prompt{
			Name:        fmt.Sprintf("test_prompt_%d", i),
			Description: fmt.Sprintf("test_prompt_description_%d", i),
			Arguments: []*protocol.PromptArgument{
				{
					Name:        "params1",
					Description: "params1's description",
					Required:    true,
				},
			},
		}
		testPromptGetResponse := &protocol.GetPromptResult{
			Description: fmt.Sprintf("test_prompt_description_%d", i),
		}
		server.RegisterPrompt(testPrompt, func(context.Context, *protocol.GetPromptRequest) (*protocol.GetPromptResult, error) {
			return testPromptGetResponse, nil
		})
	}
	// add resource
	for i := 0; i < total; i++ {
		testResource := &protocol.Resource{
			URI:      fmt.Sprintf("file:///test%d.txt", i),
			Name:     fmt.Sprintf("test%d.txt", i),
			MimeType: "text/plain-txt",
		}
		testResourceContent := &protocol.TextResourceContents{
			URI:      testResource.URI,
			MimeType: testResource.MimeType,
			Text:     fmt.Sprintf("test%d", i),
		}
		server.RegisterResource(testResource, func(context.Context, *protocol.ReadResourceRequest) (*protocol.ReadResourceResult, error) {
			return &protocol.ReadResourceResult{
				Contents: []protocol.ResourceContents{
					testResourceContent,
				},
			}, nil
		})
	}
	// add resource template
	for i := 0; i < total; i++ {
		testResourceTemplate := &protocol.ResourceTemplate{
			URITemplate: fmt.Sprintf("file:///{path}/%d", i),
			Name:        fmt.Sprintf("test_%d", i),
		}
		testResourceContent := &protocol.TextResourceContents{
			URI:      fmt.Sprintf("file:///test%d.txt", i),
			MimeType: "text/plain-txt",
			Text:     fmt.Sprintf("test%d", i),
		}
		if err := server.RegisterResourceTemplate(testResourceTemplate, func(context.Context, *protocol.ReadResourceRequest) (*protocol.ReadResourceResult, error) {
			return &protocol.ReadResourceResult{
				Contents: []protocol.ResourceContents{
					testResourceContent,
				},
			}, nil
		}); err != nil {
			t.Fatalf("RegisterResourceTemplate: %+v", err)
			return
		}
	}
	go func() {
		if err := server.Run(); err != nil {
			t.Errorf("server start: %+v", err)
		}
	}()

	testServerInit(t, server, in.writer, outScan)

	tests := []struct {
		name             string
		method           protocol.Method
		request          protocol.ClientRequest
		expectedResponse protocol.ServerResponse
	}{
		{
			name:             "test_list_tool",
			method:           protocol.ToolsList,
			request:          protocol.ListToolsRequest{},
			expectedResponse: protocol.ListToolsResult{NextCursor: ""},
		},
		{
			name:    "test_list_prompt",
			method:  protocol.PromptsList,
			request: protocol.ListPromptsRequest{},
			expectedResponse: protocol.ListPromptsResult{
				NextCursor: "",
			},
		},
		{
			name:    "test_list_resource",
			method:  protocol.ResourcesList,
			request: protocol.ListResourcesRequest{},
			expectedResponse: protocol.ListResourcesResult{
				NextCursor: "",
			},
		},
		{
			name:    "test_list_resource_template",
			method:  protocol.ResourceListTemplates,
			request: protocol.ListResourceTemplatesRequest{},
			expectedResponse: protocol.ListResourceTemplatesResult{
				NextCursor: "",
			},
		},
	}

	for _, tt := range tests {
		t.Run(tt.name, func(t *testing.T) {
			uuid, _ := uuid.NewUUID()
			totalResq := 0
			req := protocol.NewJSONRPCRequest(uuid, tt.method, tt.request)
			for i := 0; i < 3; i++ {
				reqBytes, err := json.Marshal(req)
				if err != nil {
					t.Fatalf("json Marshal: %+v", err)
				}
				if _, err = in.writer.Write(append(reqBytes, "\n"...)); err != nil {
					t.Fatalf("in Write: %+v", err)
				}

				var respBytes []byte
				if outScan.Scan() {
					respBytes = outScan.Bytes()
					if outScan.Err() != nil {
						t.Fatalf("outScan: %+v", err)
					}
				}
				respStruct := struct {
					Jsonrpc string      `json:"jsonrpc"`
					ID      interface{} `json:"id"`
					Result  struct {
						NextCursor        string        `json:"nextCursor"`
						Tools             []interface{} `json:"tools"`
						Prompts           []interface{} `json:"prompts"`
						Resources         []interface{} `json:"resources"`
						ResourceTemplates []interface{} `json:"resourceTemplates"`
					} `json:"result"`
				}{}
				if err = pkg.JSONUnmarshal(respBytes, &respStruct); err != nil {
					t.Fatal(err)
				}

				if respStruct.Result.NextCursor == "" {
					break
				}
				switch tt.method {
				case protocol.ToolsList:
					tt.request = protocol.ListToolsRequest{Cursor: protocol.Cursor(respStruct.Result.NextCursor)}
				case protocol.PromptsList:
					tt.request = protocol.ListPromptsRequest{Cursor: protocol.Cursor(respStruct.Result.NextCursor)}
				case protocol.ResourceListTemplates:
					tt.request = protocol.ListResourceTemplatesRequest{Cursor: protocol.Cursor(respStruct.Result.NextCursor)}
				case protocol.ResourcesList:
					tt.request = protocol.ListResourcesRequest{Cursor: protocol.Cursor(respStruct.Result.NextCursor)}
				}
				req = protocol.NewJSONRPCRequest(uuid, tt.method, tt.request)
				totalResq = totalResq + len(respStruct.Result.Tools) + len(respStruct.Result.Prompts) +
					len(respStruct.Result.Resources) + len(respStruct.Result.ResourceTemplates)
			}
			if total != totalResq {
				t.Fatalf("totalResq: %d, total: %d", totalResq, total)
			}
			// t.Logf("totalResq: %d,total:%d", totalResq, total)
		})
	}
}

type testLimiter struct {
	name               string
	rate               pkg.Rate
	numRequests        int
	requestInterval    time.Duration // Interval between requests
	expectedErrorCount int
	description        string
}

func TestServerRateLimiters(t *testing.T) {
	tests := []testLimiter{
		{
			name: "rapid_requests_exceed_burst",
			rate: pkg.Rate{
				Limit: 5.0,
				Burst: 10,
			},
			numRequests:        15,
			requestInterval:    0, // No delay between requests
			expectedErrorCount: 5,
			description:        "Sending requests rapidly should exceed burst limit and trigger rate limiting",
		},
		{
			name: "slow_requests_under_limit",
			rate: pkg.Rate{
				Limit: 5.0,
				Burst: 5,
			},
			numRequests:        10,
			requestInterval:    210 * time.Millisecond, // ~4.7 req/s, under the 5.0 limit
			expectedErrorCount: 0,
			description:        "Sending requests under the rate limit should not trigger rate limiting",
		},
		{
			name: "mixed_rate_pattern",
			rate: pkg.Rate{
				Limit: 10.0,
				Burst: 5,
			},
			numRequests:        20,
			requestInterval:    50 * time.Millisecond, // 20 req/s, above the 10.0 limit
			expectedErrorCount: 5,
			description:        "Sending requests at a rate higher than limit should trigger rate limiting after burst is consumed",
		},
	}

	for _, tt := range tests {
		t.Run(tt.name, func(t *testing.T) {
			testServerRateLimiter(t, tt)
		})
	}
}

func testServerRateLimiter(t *testing.T, tt testLimiter) {
	// Set up pipes for communication
	reader1, writer1 := io.Pipe()
	reader2, writer2 := io.Pipe()

	var (
		in = struct {
			reader io.ReadCloser
			writer io.WriteCloser
		}{
			reader: reader1,
			writer: writer1,
		}

		out = struct {
			reader io.ReadCloser
			writer io.WriteCloser
		}{
			reader: reader2,
			writer: writer2,
		}

		outScan = bufio.NewScanner(out.reader)
	)

	// Create server with rate limiter
	server, err := NewServer(
		transport.NewMockServerTransport(in.reader, out.writer),
		WithServerInfo(protocol.Implementation{
			Name:    "ExampleServer",
			Version: "1.0.0",
		}),
	)
	if err != nil {
		t.Fatalf("NewServer: %+v", err)
	}

	// Register test tool
	testTool, err := protocol.NewTool("test_tool", "test_tool", currentTimeReq{})
	if err != nil {
		t.Fatalf("NewTool: %+v", err)
		return
	}
	testToolCallContent := protocol.TextContent{
		Type: "text",
		Text: "pong",
	}

	// Add minimal processing delay to simulate real-world scenario
	server.RegisterTool(testTool, func(_ context.Context, _ *protocol.CallToolRequest) (*protocol.CallToolResult, error) {
		time.Sleep(5 * time.Millisecond) // Small processing delay
		return &protocol.CallToolResult{
			Content: []protocol.Content{&testToolCallContent},
		}, nil
	}, RateLimitMiddleware(pkg.NewTokenBucketLimiter(tt.rate)))

	// Start server
	serverErrCh := make(chan error, 1)
	go func() {
		if err := server.Run(); err != nil {
			serverErrCh <- err
		}
	}()

	// Initialize server
	testServerInit(t, server, in.writer, outScan)

	// Test rate limiting by sending multiple requests
	errorCount := 0
	successCount := 0

	for i := 0; i < tt.numRequests; i++ {
		uuid, _ := uuid.NewUUID()
		req := protocol.NewJSONRPCRequest(uuid, protocol.ToolsCall, protocol.CallToolRequest{
			Name: testTool.Name,
		})
		reqBytes, err := json.Marshal(req)
		if err != nil {
			t.Fatalf("json Marshal: %+v", err)
		}

		if _, err = in.writer.Write(append(reqBytes, "\n"...)); err != nil {
			t.Fatalf("in Write: %+v", err)
		}

		var respBytes []byte
		if outScan.Scan() {
			respBytes = outScan.Bytes()
			if outScan.Err() != nil {
				t.Fatalf("outScan: %+v", err)
			}
		}

		var resp map[string]interface{}
		if err = pkg.JSONUnmarshal(respBytes, &resp); err != nil {
			t.Fatal(err)
		}

		// Check if response contains error
		if errObj, exists := resp["error"]; exists {
			errorObj, ok := errObj.(map[string]interface{})
			if ok {
				// Check if it's a rate limit error
				if code, codeExists := errorObj["code"].(float64); codeExists && code == float64(-32603) {
					errorCount++
				}
			}
		} else {
			successCount++
		}

		// Apply interval between requests if specified
		if tt.requestInterval > 0 && i < tt.numRequests-1 {
			time.Sleep(tt.requestInterval)
		}
	}

	// duration := time.Since(startTime)

	// Verify that we got the expected number of rate limit errors
	if errorCount != tt.expectedErrorCount {
		t.Errorf("Expected %d rate limit errors, got %d", tt.expectedErrorCount, errorCount)
	}

	// Verify that successful + errors = total requests
	if successCount+errorCount != tt.numRequests {
		t.Errorf("Request count mismatch: got %d successes + %d errors = %d, expected total %d",
			successCount, errorCount, successCount+errorCount, tt.numRequests)
	}

	// Cleanup
	in.writer.Close()
	out.reader.Close()

	// Check if server encountered errors
	select {
	case err := <-serverErrCh:
		t.Fatalf("Server error: %v", err)
	default:
		// No error, continue
	}
}

// Middleware tests
func TestMiddleware(t *testing.T) {
	mockTransport := transport.NewMockServerTransport(io.NopCloser(bytes.NewReader(nil)), io.Discard)

	s, err := NewServer(mockTransport)
	if err != nil {
		t.Fatalf("Failed to create server: %v", err)
	}

	if s == nil {
		t.Fatal("Server is nil")
	}

	testMiddleware := func(next ToolHandlerFunc) ToolHandlerFunc {
		return func(ctx context.Context, req *protocol.CallToolRequest) (*protocol.CallToolResult, error) {
			return next(ctx, req)
		}
	}

	s.Use(testMiddleware)
}

// TestMiddlewareEarlyReturn tests middleware that can return early
func TestMiddlewareEarlyReturn(t *testing.T) {
	mockTransport := transport.NewMockServerTransport(io.NopCloser(bytes.NewReader(nil)), io.Discard)

	s, err := NewServer(mockTransport)
	if err != nil {
		t.Fatalf("Failed to create server: %v", err)
	}

	if s == nil {
		t.Fatal("Server is nil")
	}

	authMiddleware := func(_ ToolHandlerFunc) ToolHandlerFunc {
		return func(_ context.Context, _ *protocol.CallToolRequest) (*protocol.CallToolResult, error) {
			return nil, context.Canceled
		}
	}

	s.Use(authMiddleware)
}

// TestNoMiddleware tests that tools work without middleware
func TestNoMiddleware(t *testing.T) {
	mockTransport := transport.NewMockServerTransport(io.NopCloser(bytes.NewReader(nil)), io.Discard)

	s, err := NewServer(mockTransport)
	if err != nil {
		t.Fatalf("Failed to create server: %v", err)
	}

	if s == nil {
		t.Fatal("Server is nil")
	}

	testHandler := func(_ context.Context, _ *protocol.CallToolRequest) (*protocol.CallToolResult, error) {
		return protocol.NewCallToolResult([]protocol.Content{
			&protocol.TextContent{Type: "text", Text: "success"},
		}, false), nil
	}

	testTool := &protocol.Tool{
		Name:        "test",
		Description: "Test tool",
		InputSchema: protocol.InputSchema{
			Type:       "object",
			Properties: map[string]*protocol.Property{},
		},
	}
	s.RegisterTool(testTool, testHandler)
<<<<<<< HEAD
}

// TestNewToolBackwardCompatibility tests that NewTool works with backward compatibility (input schema only)
func TestNewToolBackwardCompatibility(t *testing.T) {
	tool, err := protocol.NewTool("test_tool", "Test tool description", currentTimeReq{})
	if err != nil {
		t.Fatalf("NewTool failed: %v", err)
	}
	if tool.Name != "test_tool" {
		t.Errorf("Expected tool name 'test_tool', got '%s'", tool.Name)
	}

	if tool.Description != "Test tool description" {
		t.Errorf("Expected description 'Test tool description', got '%s'", tool.Description)
	}

	if tool.OutputSchema.Type != "" {
		t.Errorf("Expected no output schema, got %v", tool.OutputSchema)
	}
}

// TestNewToolWithOutputSchema tests that NewTool works correctly with both input and output schemas
func TestNewToolWithOutputSchema(t *testing.T) {
	type TestInput struct {
		Name string `json:"name" description:"The name" required:"true"`
	}

	type TestOutput struct {
		Result string `json:"result" description:"The result"`
		Count  int    `json:"count" description:"The count"`
	}

	tool, err := protocol.NewTool("test_with_output", "Test tool with output schema", TestInput{}, TestOutput{})
	if err != nil {
		t.Fatalf("NewTool with output schema failed: %v", err)
	}

	if tool.OutputSchema.Type == "" {
		t.Fatalf("Expected output schema, got empty")
	}

	if tool.OutputSchema.Type != "object" {
		t.Errorf("Expected schema type 'object', got %v", tool.OutputSchema.Type)
	}

	if len(tool.OutputSchema.Properties) != 2 {
		t.Errorf("Expected 2 properties, got %d", len(tool.OutputSchema.Properties))
	}
}

// TestNewToolErrorHandling tests error handling for invalid input and output schemas
func TestNewToolErrorHandling(t *testing.T) {
	_, err := protocol.NewTool("invalid", "test", func() {})
	if err == nil {
		t.Fatal("Expected error for invalid input schema, got nil")
	}

	_, err = protocol.NewTool("invalid", "test", currentTimeReq{}, func() {})
	if err == nil {
		t.Fatal("Expected error for invalid output schema, got nil")
	}
}

// TestCallToolResultStructuredContent tests that CallToolResult properly handles structured content alongside regular content
func TestCallToolResultStructuredContent(t *testing.T) {
	structuredData := map[string]interface{}{
		"temperature": 25.5,
		"condition":   "sunny",
	}

	result := &protocol.CallToolResult{
		Content: []protocol.Content{
			&protocol.TextContent{
				Type: "text",
				Text: "Weather: 25.5°C, sunny",
			},
		},
		StructuredContent: structuredData,
	}

	jsonData, err := json.Marshal(result)
	if err != nil {
		t.Fatalf("Failed to marshal CallToolResult: %v", err)
	}

	var unmarshaledResult protocol.CallToolResult
	if err := json.Unmarshal(jsonData, &unmarshaledResult); err != nil {
		t.Fatalf("Failed to unmarshal CallToolResult: %v", err)
	}
	if unmarshaledResult.StructuredContent == nil {
		t.Fatal("Expected structured content to be preserved")
	}

	if len(unmarshaledResult.Content) != 1 {
		t.Errorf("Expected 1 content item, got %d", len(unmarshaledResult.Content))
	}
=======
>>>>>>> 4fbf9c53
}<|MERGE_RESOLUTION|>--- conflicted
+++ resolved
@@ -1002,7 +1002,6 @@
 		},
 	}
 	s.RegisterTool(testTool, testHandler)
-<<<<<<< HEAD
 }
 
 // TestNewToolBackwardCompatibility tests that NewTool works with backward compatibility (input schema only)
@@ -1099,6 +1098,4 @@
 	if len(unmarshaledResult.Content) != 1 {
 		t.Errorf("Expected 1 content item, got %d", len(unmarshaledResult.Content))
 	}
-=======
->>>>>>> 4fbf9c53
 }